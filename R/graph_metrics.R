# graph_metrics.R: R code for vertex importance metrics.
# AUTHOR: Simon Jacobs <sdjacobs@uchicago.edu>
# LICENSE: GPLv2


#' Convert a CSV file to an igraph graph object.
#'
#' The first column should be sources, the second should be targets.
#'
#' @param fname A filename
#' @return An igraph graph object built from the filename.
#' 
#' @export
csv.to.igraph <- function(fname) {
    x <- read.csv(fname) # this may be dangerous because of users' settings.
                         # See: http://r-pkgs.had.co.nz/r.html
    el <- as.matrix(x[c(1,2)])
    if(!is.character(el))
      el <- apply(el, 2, as.character)
    
    igraph::graph.edgelist(el, directed=F)
}

#' Vertex betweenness centrality measure.
#'
#' The betweenness centrality score of a node u is the sum over all pairs s,t of the
#' proportion of shortest paths between s and t that pass through u. This 
#' function allows the use of either the SNAP betweenness implementation (default), or 
#' the igraph betweenness function. The SNAP version makes use of OpenMP for 
#' parallelization, and may be faster in some circumstances.
#'
#' @seealso \url{http://snap-graph.sourceforge.net/}
#'
#' @param g The igraph object to analyze
#' @param snap True to use the SNAP betweenness code, False to use igraph::betweenness
#' @return A numeric vector with the betweenness centrality score for each vertex
#'
#' @export
betweenness <- function(g, snap=T) {
  if (!igraph::is_igraph(g)) {
    stop("Not a graph object")
  }
# 1/2 the values of our betweenness code, which is because this is UNDIRECTED for real
  if (!snap)
    return(igraph::betweenness(g))
  
  el <- igraph::get.edgelist(g, names=F)
  el_i <- as.integer(t(el))
  n <- as.integer(max(el))
  m <- as.integer(length(el)/2) # TODO: for directed too?
  
  vals <- .Call("snap_betweenness_R", el_i, n, m, PACKAGE="influenceR")
  vals[vals<2^-128] <- 0
  vals[is.nan(vals)] <- 0
  names(vals) <- igraph::V(g)$name
  vals
}

#' Compute a KPP-Pos set for a given graph.
#'
#' The "Key Player" family of node importance algorithms (Borgatti 2006) involves the selection
#' of a metric of node importance and a combinatorial optimization strategy to
#' choose the set S of vertices of size k that maximize that metric. This
<<<<<<< HEAD
#' algorithm uses the KPP-Pos metric, whereby we sum over all vertices not in S the reciprocal
=======
#' function implements KPP-Pos, an algorithm to to identify |S| actors that optimize information diffusion
#' through the network. We sum over all vertices not in S the reciprocal
>>>>>>> 3b9aa440
#' of the shortest distance to a vertex in S. For combinatorial optimization, we use
#' stochastic gradient descent, where in each optimization round, we select a node u in S
#' and v not in S at random, switch them, and accept the switch if evaluation of the
#' metric improves. This implementation uses OpenMP (if available on the host system) so that
#' multiple workers can explore the solution space in parallel, synchronizing to pick the best
#' answer after a given computation budget has elapsed.
#'
#' @seealso \url{http://www.bebr.ufl.edu/sites/default/files/Borgatti\%20-\%202006\%20-\%20Identifying\%20sets\%20of\%20key\%20players\%20in\%20a\%20social\%20networ.pdf}
#'
#' @param g The igraph object to analyze.
#' @param k The size of the KP-set
#' @param prob probability of accepting a state with a lower value
#' @param tol tolerance within which to stop the optimization and accept the current value
#' @param maxsec The total computation budget for the optimization, in seconds
#' @param roundsec Number of seconds in between synchronizing workers' answer
#' @return a vector with the vertex number of each vertex in the selected set S.
#'
#' @export
keyplayer <- function(g, k, prob = 0.0, tol = 0.0001, maxsec = 600, roundsec = 30) {
  if (!igraph::is_igraph(g)) {
    stop("Not a graph object")
  }
  el <- igraph::get.edgelist(g, names=F)
  el_i <- as.integer(t(el))
  n <- as.integer(max(el))
  m <- as.integer(length(el)/2)

  s <- .Call("snap_keyplayer_R", el_i, n, m, as.integer(k), prob, tol, as.integer(maxsec), as.integer(roundsec), PACKAGE="influenceR")
  
  igraph::V(g)[which(s>0)]
}

#' Valente's bridging vertex measure.
#'
#' A node's bridging score is the average decrease in cohesiveness if each of
#' its edges were removed from the graph.
#' 
#' @seealso \url{http://www.ncbi.nlm.nih.gov/pmc/articles/PMC2889704/}
#'
#' @param g The igraph object to analyze.
#' @return A numeric vector with the bridging score for each vertex
#'
#' @export
bridging <- function(g) {
  if (!igraph::is_igraph(g)) {
    stop("Not a graph object")
  }
  el <- igraph::get.edgelist(g, names = F)
  el_i <- as.integer(t(el))
  n <- as.integer(max(el_i))
  m <- as.integer(length(el_i) / 2)
  
  x <- .Call("snap_bridging_R", el_i, n, m, as.integer(FALSE), as.integer(0), PACKAGE = "influenceR")
  names(x) <- igraph::V(g)$name
  x
}

#' Burt's effective network size vertex measure.
#'
#' @param g The igraph object to analyze.
#' @return A numeric vector with the effective network size for each vertex
#'
#' @export
ens <- function(g) {
  if (!igraph::is_igraph(g)) {
    stop("Not a graph object")
  }
  A <- igraph::get.adjacency(g)   # This will be sparse, which is great.
  S <- Matrix::crossprod(A)       # S[i,j] = # of shared neighbors between i,j
  Q <- A * S              # Q[i,j] = # of shared neighbors if i and j are neighbors, 0 else
  qsum <- Matrix::rowSums(Q)
  deg <- Matrix::rowSums(A)
  ens <- deg - (qsum / deg)
  ens[is.nan(ens)] <- 0 # If a vertex has no neighbors, make its ENS 0
  names(ens) <- igraph::V(g)$name
  ens
}

#' Burt's graph constraint vertex measure.
#'
#' This is an alternative to the implementation of Burt's consraint in the
#' igraph package.
#'
#' @param g The igraph object to analyze.
#' @param v vertices over which to compute constraint (default to all)
#' @return A numeric vector with the constraint score for each vertex in v
#'
#' @export
constraint <- function(g, v=igraph::V(g)) {
  if (!igraph::is_igraph(g)) {
    stop("Not a graph object")
  }
  
  process_sparse <- function(A, Ai, deg) {
    M <- as(A, 'TsparseMatrix')
    x <- .Call("process_sparse_R", M@i, M@j, M@x, Ai, deg, Matrix::nnzero(M), PACKAGE = "influenceR")
    M@x <- x
    M
  }
  
  A <- igraph::get.adjacency(g, sparse=T)
  n <- dim(A)[1]
  deg <- Matrix::rowSums(A)

  constraint_i <- function(i) {
    # process sparse does this: jq <- drop0(t(A*A[,i]) * A[,i]); jqd <- drop0(jq * deg)
    jqd <- process_sparse(A, A[i, ], deg)
    
    jqd <- Matrix::drop0(jqd)
    jqd@x <- (1 / jqd@x) * (1 / deg[i])
         
    Sj <- Matrix::colSums(jqd)
  
    idx <- as.numeric(igraph::neighbors(g, i))
    Sj[idx] <- Sj[idx] + (1 / deg[i])
    
    Sj2 <- Sj * Sj
    sum(Sj2)
  }
  
  vals <- sapply(v, constraint_i)
  names(vals) <- v$name
  vals
}<|MERGE_RESOLUTION|>--- conflicted
+++ resolved
@@ -61,12 +61,8 @@
 #' The "Key Player" family of node importance algorithms (Borgatti 2006) involves the selection
 #' of a metric of node importance and a combinatorial optimization strategy to
 #' choose the set S of vertices of size k that maximize that metric. This
-<<<<<<< HEAD
-#' algorithm uses the KPP-Pos metric, whereby we sum over all vertices not in S the reciprocal
-=======
 #' function implements KPP-Pos, an algorithm to to identify |S| actors that optimize information diffusion
 #' through the network. We sum over all vertices not in S the reciprocal
->>>>>>> 3b9aa440
 #' of the shortest distance to a vertex in S. For combinatorial optimization, we use
 #' stochastic gradient descent, where in each optimization round, we select a node u in S
 #' and v not in S at random, switch them, and accept the switch if evaluation of the
